import torch
import torch.nn as nn
import torch.nn as nn
import torch.optim as optim
from torch.utils.data import TensorDataset, DataLoader
# My stuff
from data.uci_data import get_data
import datasets
import models
import models.layers
import models.feedforward
import models.generic
import utils

<<<<<<< HEAD
import matplotlib as mpl
mpl.rcParams['figure.dpi'] = 80

import matplotlib.pyplot as plt
from sklearn.decomposition import PCA
import numpy as np
import math

# X, y = datasets.generate_concentric_circles(factor=1, n_classes=2, noise=0.3)
# X = torch.Tensor(X)
# y = torch.Tensor(y).unsqueeze(1)
X, y = datasets.generate_taylor_series_data(noise=0, x_range=(-10, 10), order=10)
#X = X[:,1:].astype('float')
X = torch.Tensor(X)
y = torch.Tensor(y)

datasets.plot_dataset(X, y)
# plt.scatter(X, y)
# plt.show()
=======
X, y = datasets.generate_concentric_circles(n_classes=2, noise=0.25)
X = torch.Tensor(X) + 15
y = torch.Tensor(y)

datasets.plot_dataset(X, y)

y = torch.stack((y == 0, y == 1), dim=1).float()
>>>>>>> a055cdb7

dataset = TensorDataset(X, y)
dataloader = DataLoader(dataset=dataset, batch_size=32, shuffle=True)

# model = models.feedforward.FeedForwardNetwork(
#     input_dim=X.shape[1] if len(X.shape) > 1 else 1, 
#     output_dim=y.shape[1] if len(y.shape) > 1 else 1,
#     layer_spec=[10, 30, 10]
# )
# model.hidden_layers.append(nn.Sigmoid())

# model = models.generic.GenericNetwork()
# model.hidden_layers.extend([
#     models.layers.LinearTransformLayer(X.shape[1] if len(X.shape) > 1 else 1),
#     models.layers.CompositeLayer(2, [
#         (5, nn.ReLU(True)), 
#         (5, models.layers.SquareActivation()), 
#         (5, models.layers.AbsActivation()), 
#         (5, models.layers.GaussActivation(5))
#     ]),
#     nn.Linear(20, y.shape[1] if len(y.shape) > 1 else 1),
#     nn.Sigmoid()
# ])
# model = models.generic.GenericNetwork()
# model.hidden_layers.extend([
#     models.layers.LinearTransformLayer(X.shape[1] if len(X.shape) > 1 else 1),
#     models.layers.CompositeLayer(2, [
#         (5, models.layers.SquareActivation()), 
#     ]),
#     nn.Linear(5, y.shape[1] if len(y.shape) > 1 else 1),
#     nn.Sigmoid()
# ])
model = models.feedforward.FeedForwardNetwork(
    input_dim=X.shape[1] if len(X.shape) > 1 else 1, 
    output_dim=y.shape[1] if len(y.shape) > 1 else 1,
<<<<<<< HEAD
    layer_spec=['interact', 128, 32]
=======
    layer_spec=[5]
>>>>>>> a055cdb7
)

<<<<<<< HEAD
criterion = nn.SmoothL1Loss()

# Define Adam optimizer with the model parameters
=======
criterion = nn.CrossEntropyLoss()
>>>>>>> a055cdb7
optimizer = optim.Adam(model.parameters(), lr=0.01)

utils.train_model(
    model=model,
    train_loader=dataloader,
    criterion=criterion,
    optimizer=optimizer,
    num_epochs=500,
    l1_weight=1e-5,
    device='cpu'
)
model.eval()

<<<<<<< HEAD
y_pred = model(X).detach().numpy()
datasets.plot_dataset(X, y_pred)
=======
for name, param in model.named_parameters():
    print(name, param.shape, param)

import matplotlib as mpl
mpl.rcParams['figure.dpi'] = 80
import matplotlib.pyplot as plt
from sklearn.decomposition import PCA
import numpy as np
import math
>>>>>>> a055cdb7

# y_pred = model(X)
# plt.plot(X, c=y_pred, cmap='viridis', alpha=0.6)
# plt.show()
def plot_layer_outputs(model, X, y):
    """
    Plots the outputs from each layer in the network:
        - Uses PCA if output dimensions > 2.
        - Plots directly if output dimensions == 2.
        - Uses overlaid histograms if output dimensions == 1.
    
    Arguments:
        layer_outputs (list[torch.Tensor]): A list of outputs at each layer in the network.
        y (torch.Tensor or np.ndarray): Labels (0 or 1) to color the points or histograms accordingly.
    """
    y = y.detach().cpu().numpy() if isinstance(y, torch.Tensor) else y
    #y = y[:, 0]
    # List of outputs at each layer
    layer_outputs = model.get_layer_outputs(X)
    
    num_layers = len(layer_outputs)
    cols = 3  # Number of columns in the grid
    rows = math.ceil(num_layers / cols)  # Determine rows based on number of layers
    
    fig, axes = plt.subplots(rows, cols, figsize=(5 * cols, 4 * rows), squeeze=False)
    axes = axes.flatten()  # Flatten the axes array for easy iteration
    
    for idx, output in enumerate(layer_outputs):
        layer_class_name = type(model.hidden_layers[idx]).__name__
        # Convert the tensor to a NumPy array
        output_np = output.detach().cpu().numpy()
        output_dim = output_np.shape[1]  # Get the dimensionality of the output
        
        ax = axes[idx]
        
        if output_dim > 2:
            # Apply PCA to reduce the dimensionality to 2D
            pca = PCA(n_components=2)
            transformed_output = pca.fit_transform(output_np)
            explained_variance = sum(pca.explained_variance_ratio_) * 100
            
            # Scatter plot with PCA
            scatter = ax.scatter(
                transformed_output[:, 0], 
                transformed_output[:, 1], 
                c=y, 
                cmap='viridis', 
                alpha=0.6
            )
            ax.set_title(f"Layer {idx} ({layer_class_name}) - PCA (Expl. Var.: {explained_variance:.2f}%)")
            ax.set_xlabel("Principal Component 1")
            ax.set_ylabel("Principal Component 2")
            ax.grid(True)
        
        elif output_dim == 2:
            # Direct scatter plot without PCA
            scatter = ax.scatter(
                output_np[:, 0], 
                output_np[:, 1], 
                c=y, 
                cmap='viridis', 
                alpha=0.6
            )
            ax.set_title(f"Layer {idx} ({layer_class_name}) - 2D Output")
            ax.set_xlabel("Dimension 1")
            ax.set_ylabel("Dimension 2")
            ax.grid(True)
        
        elif output_dim == 1:
            # Overlaid histograms for 1D output
            output_class_0 = y
            output_class_1 = output_np
            
            ax.hist(output_class_0.squeeze(), bins=30, alpha=0.7, color='blue', label='Class 0', edgecolor='black')
            ax.hist(output_class_1.squeeze(), bins=30, alpha=0.7, color='orange', label='Class 1', edgecolor='black')
            ax.set_title(f"Layer {idx} ({layer_class_name}) - 1D Output")
            ax.set_xlabel("Output Value")
            ax.set_ylabel("Frequency")
            ax.legend()
        
        else:
            ax.text(0.5, 0.5, "Unsupported Dim", horizontalalignment='center', verticalalignment='center')
        
    # Hide any unused subplots
    for ax in axes[len(layer_outputs):]:
        ax.axis('off')
    
    # Add a single color bar for scatter plots if at least one scatter exists
    # scatter_exists = any(output.detach().cpu().numpy().shape[1] >= 2 for output in layer_outputs)
    # if scatter_exists:
    #     cbar = fig.colorbar(scatter, ax=axes, location='right', shrink=0.8, pad=0.1)
    #     cbar.set_label('Class Label')
    
    plt.tight_layout()
    plt.show()


        
plot_layer_outputs(model, X, y)<|MERGE_RESOLUTION|>--- conflicted
+++ resolved
@@ -12,27 +12,6 @@
 import models.generic
 import utils
 
-<<<<<<< HEAD
-import matplotlib as mpl
-mpl.rcParams['figure.dpi'] = 80
-
-import matplotlib.pyplot as plt
-from sklearn.decomposition import PCA
-import numpy as np
-import math
-
-# X, y = datasets.generate_concentric_circles(factor=1, n_classes=2, noise=0.3)
-# X = torch.Tensor(X)
-# y = torch.Tensor(y).unsqueeze(1)
-X, y = datasets.generate_taylor_series_data(noise=0, x_range=(-10, 10), order=10)
-#X = X[:,1:].astype('float')
-X = torch.Tensor(X)
-y = torch.Tensor(y)
-
-datasets.plot_dataset(X, y)
-# plt.scatter(X, y)
-# plt.show()
-=======
 X, y = datasets.generate_concentric_circles(n_classes=2, noise=0.25)
 X = torch.Tensor(X) + 15
 y = torch.Tensor(y)
@@ -40,7 +19,6 @@
 datasets.plot_dataset(X, y)
 
 y = torch.stack((y == 0, y == 1), dim=1).float()
->>>>>>> a055cdb7
 
 dataset = TensorDataset(X, y)
 dataloader = DataLoader(dataset=dataset, batch_size=32, shuffle=True)
@@ -76,20 +54,10 @@
 model = models.feedforward.FeedForwardNetwork(
     input_dim=X.shape[1] if len(X.shape) > 1 else 1, 
     output_dim=y.shape[1] if len(y.shape) > 1 else 1,
-<<<<<<< HEAD
-    layer_spec=['interact', 128, 32]
-=======
     layer_spec=[5]
->>>>>>> a055cdb7
 )
 
-<<<<<<< HEAD
-criterion = nn.SmoothL1Loss()
-
-# Define Adam optimizer with the model parameters
-=======
 criterion = nn.CrossEntropyLoss()
->>>>>>> a055cdb7
 optimizer = optim.Adam(model.parameters(), lr=0.01)
 
 utils.train_model(
@@ -103,10 +71,6 @@
 )
 model.eval()
 
-<<<<<<< HEAD
-y_pred = model(X).detach().numpy()
-datasets.plot_dataset(X, y_pred)
-=======
 for name, param in model.named_parameters():
     print(name, param.shape, param)
 
@@ -116,7 +80,6 @@
 from sklearn.decomposition import PCA
 import numpy as np
 import math
->>>>>>> a055cdb7
 
 # y_pred = model(X)
 # plt.plot(X, c=y_pred, cmap='viridis', alpha=0.6)
